--- conflicted
+++ resolved
@@ -66,8 +66,6 @@
         weights, metadata = self._calculate_weights(pf)
         return pf.copy(weights=weights, optimizer=metadata)
 
-<<<<<<< HEAD
-=======
     @classmethod
     def get_optimizer_family(cls):
         """
@@ -80,13 +78,10 @@
         """
         return cls.family
 
-
->>>>>>> 71ebd449
 # =============================================================================
 # OPTIMIZER
 # =============================================================================
 
-<<<<<<< HEAD
 class MVOptimizer(OptimizerABC):
     """Mean Variance Optimizer."""
 
@@ -181,12 +176,11 @@
             return self.__calculate_weights_by_return(pf)
         else:
             return self.__calculate_weights_general(pf)
-=======
+
 class MeanVarianceFamilyMixin:
     """Mixin class for mean-variance family optimizers."""
 
     family = "mean-variance"
->>>>>>> 71ebd449
 
 
 class Markowitz(MeanVarianceFamilyMixin, OptimizerABC):
@@ -224,16 +218,6 @@
     returns_kw = mabc.hparam(factory=dict)
     covariance = mabc.hparam(default="sample_cov")
     covariance_kw = mabc.hparam(factory=dict)
-<<<<<<< HEAD
-=======
-    optimize_options = [
-        "min_volatility",
-        "max_sharpe",
-        "max_quadratic_utility",
-        "efficient_risk",
-        "efficient_return",
-    ]
->>>>>>> 71ebd449
 
     def _get_optimizer(self, pf):
         """
@@ -309,71 +293,6 @@
         }
 
         return weights, optimizer_metadata
-<<<<<<< HEAD
-=======
-
-    def _optimize(self, pf, *, op="max_sharpe", **kwargs):
-        """
-        Optimize the portfolio using the specified strategy.
-
-        Parameters
-        ----------
-        pf : Portfolio
-            The portfolio to optimize.
-        op : str, optional
-            The optimization strategy to use (default is "max_sharpe").
-        **kwargs
-            Additional keyword arguments for the optimization.
-
-        Returns
-        -------
-        tuple
-            A tuple containing the optimal weights and optimizer metadata.
-        """
-        optimizer = self._get_optimizer(pf)
-
-        global_min_volatility = np.sqrt(
-            1 / np.sum(np.linalg.pinv(optimizer.cov_matrix))
-        )
-
-        kwargs.setdefault(
-            "target_return", optimizer.deepcopy()._max_return() - 0.0001
-        )
-        kwargs.setdefault("target_risk", global_min_volatility)
-
-        if op not in self.optimize_options:
-            print("Not a valid option, using max_sharpe instead")
-            op = "max_sharpe"
-
-        if op == "efficient_risk":
-            optimizer = self._get_optimizer(pf)
-            weights = optimizer.efficient_risk(kwargs["target_risk"])
-            optimizer_metadata = {
-                "name": type(self).__name__,
-                "target_risk": kwargs["target_risk"],
-            }
-
-            return weights, optimizer_metadata
-
-        if op == "efficient_return":
-            optimizer = self._get_optimizer(pf)
-            weights = optimizer.efficient_return(kwargs["target_return"])
-            optimizer_metadata = {
-                "name": type(self).__name__,
-                "target_return": kwargs["target_return"],
-            }
-
-            return weights, optimizer_metadata
-
-        weights = getattr(optimizer, op)()
-
-        optimizer_metadata = {
-            "name": type(self).__name__,
-        }
-
-        return weights, optimizer_metadata
->>>>>>> 71ebd449
-
 
 class BlackLitterman(OptimizerABC):
     """
