--- conflicted
+++ resolved
@@ -23,9 +23,5 @@
     "garpar_io",
     "optimize",
     "mkss",
-<<<<<<< HEAD
     "constansts",
-=======
-    "__EPSILON__",
->>>>>>> 293e9ecd
 ]