--- conflicted
+++ resolved
@@ -96,13 +96,8 @@
 
 
 class RissoMixin:
-<<<<<<< HEAD
-    """
-    Implementation of a portfolio maker based on Risso entropy calculation.
-=======
     """Implementation of a portfolio maker based on entropy calculation by \
     Risso.
->>>>>>> 29eb3d73
 
     This class extends RandomEntropyStocksSetMakerABC and implements methods
     for calculating candidate entropies and selecting loss probabilities based
@@ -161,8 +156,6 @@
         float
             Loss probability that corresponds to the nearest candidate entropy
             value to the target entropy.
-<<<<<<< HEAD
-=======
 
         Example
         --------
@@ -170,7 +163,6 @@
         >>> get_window_loss_probability(window_size=3, entropy=0.99)
         ... 0.33333333366666673
 
->>>>>>> 29eb3d73
         """
         h_candidates, loss_probabilities = self.generate_loss_probabilities(
             window_size, eps
