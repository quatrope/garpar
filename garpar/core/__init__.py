# This file is part of the
#   Garpar Project (https://github.com/quatrope/garpar).
# Copyright (c) 2021-2025 Diego Gimenez, Nadia Luczywo,
# Juan Cabral and QuatroPe
# License: MIT
#   Full Text: https://github.com/quatrope/garpar/blob/master/LICENSE

# =============================================================================
# DOCS
# =============================================================================

<<<<<<< HEAD
"""Core functionality for Garpar project.

The core module provides a main class named StocksSet that represents both
a portfolio and a market.
=======
"""Core module.

This module contains the core functionality of the Garpar package, including
the StocksSet class and related functions.
>>>>>>> 29eb3d73

"""

# =============================================================================
# IMPORTS
# =============================================================================

<<<<<<< HEAD

from .stocks_set import StocksSet, mkss


=======
from .stocks_set import StocksSet, mkss

>>>>>>> 29eb3d73
# =============================================================================
# EXPORTS
# =============================================================================

<<<<<<< HEAD

=======
>>>>>>> 29eb3d73
__all__ = ["StocksSet", "mkss"]<|MERGE_RESOLUTION|>--- conflicted
+++ resolved
@@ -9,17 +9,11 @@
 # DOCS
 # =============================================================================
 
-<<<<<<< HEAD
-"""Core functionality for Garpar project.
 
-The core module provides a main class named StocksSet that represents both
-a portfolio and a market.
-=======
 """Core module.
 
 This module contains the core functionality of the Garpar package, including
 the StocksSet class and related functions.
->>>>>>> 29eb3d73
 
 """
 
@@ -27,21 +21,10 @@
 # IMPORTS
 # =============================================================================
 
-<<<<<<< HEAD
-
 from .stocks_set import StocksSet, mkss
 
-
-=======
-from .stocks_set import StocksSet, mkss
-
->>>>>>> 29eb3d73
 # =============================================================================
 # EXPORTS
 # =============================================================================
 
-<<<<<<< HEAD
-
-=======
->>>>>>> 29eb3d73
 __all__ = ["StocksSet", "mkss"]