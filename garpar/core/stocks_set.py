# This file is part of the
#   Garpar Project (https://github.com/quatrope/garpar).
# Copyright (c) 2021-2025 Diego Gimenez, Nadia Luczywo,
# Juan Cabral and QuatroPe
# License: MIT
#   Full Text: https://github.com/quatrope/garpar/blob/master/LICENSE

# =============================================================================
# DOCS
# =============================================================================

"""Financial Portfolio/market Analysis with StocksSet.

A comprehensive toolset for analyzing and managing financial portfolios/markets
through the StocksSet class. Provides functionality for portfolio/market
optimization, risk assessment, and performance analysis.

Key Features:
    - Portfolio/market construction and rebalancing
    - Risk metrics calculation (variance, VaR, etc.)
    - Expected returns estimation
    - Correlation and covariance analysis
    - Diversification metrics
    - Portfolio/market visualization tools
    - Market data handling and validation
    - Entropy-based analysis

Example:
    >>> import garpar
    >>> prices_df = [[...], [...]]  # Your price data
    >>> ss = garpar.mkss(
    ...     prices=prices_df,
    ...     weights=[0.4, 0.3, 0.3],
    ...     window_size=30
    ... )
    >>> ss.risk.value_at_risk()
    >>> ss.plot.returns()

    or

    >>> import garpar
    >>> prices_df = pd.DataFrame(...)  # Your price data
    >>> ss = garpar.StocksSet.from_prices(
    ...     prices=prices_df,
    ...     weights=[0.4, 0.3, 0.3],
    ...     window_size=30
    ... )
    >>> ss.risk.value_at_risk()
    >>> ss.plot.returns()


See Also
--------
    PyPortfolioOpt: https://pyportfolioopt.readthedocs.io/

References
----------
    Markowitz, H.M. (1952). Portfolio Selection
    https://doi.org/10.1111/j.1540-6261.1952.tb01525.x

"""

# =============================================================================
# IMPORTS
# =============================================================================

import functools

import attr
from attr import validators as vldt

import numpy as np

import pandas as pd
from pandas.io.formats import format as pd_fmt

import pypfopt

from . import (
    covcorr_acc,
    div_acc,
    ereturns_acc,
    plot_acc,
    prices_acc,
    risk_acc,
    utilities_acc,
)
from ..constants import EPSILON, GARPAR_METADATA_KEY
from ..utils import Bunch, df_temporal_header, entropy, scalers

# =============================================================================
# CONSTANTS
# =============================================================================

_SCALERS = {
    "proportion": scalers.proportion_scaler,
    "minmax": scalers.minmax_scaler,
    "max": scalers.max_scaler,
    "std": scalers.standar_scaler,
}

_ENTROPY_CALCULATORS = {"shannon": entropy.shannon}


def _as_float_array(arr):
    return np.asarray(arr, dtype=float)


# =============================================================================
# SLICER
# =============================================================================


class _Loc:
    """Locator abstraction.

    this class ensures that the correct objectives and weights are applied to
    the sliced ``StocksSet``.

    """

    def __init__(self, name, slicer, weights, entropy, window_size, metadata):
        self._name = name
        self._slicer = slicer
        self._weights = weights
        self._entropy = entropy
        self._window_size = window_size
        self._metadata = metadata

    @property
    def name(self):
        """The name of the locator."""
        return self._name

    def __getitem__(self, slc):
        """dm[slc] <==> dm.__getitem__(slc)."""
        prices = self._slicer.__getitem__(slc)
        if isinstance(prices, pd.Series):
            prices = prices.to_frame().T

            dtypes = self._slicer.obj.dtypes
            dtypes = dtypes[dtypes.index.isin(prices.columns)]

            prices = prices.astype(dtypes)

        weights = self._weights
        weights = weights[weights.index.isin(prices.columns)].to_numpy()

        entropy = self._entropy
        entropy = entropy[entropy.index.isin(prices.columns)].to_numpy()

        window_size = self._window_size
        metadata = dict(self._metadata)

        return StocksSet(
            prices_df=prices,
            weights=weights,
            entropy=entropy,
            window_size=window_size,
            metadata=metadata,
        )


# =============================================================================
# STOCKS SET
# =============================================================================


@attr.s(repr=False, cmp=False)
class StocksSet:
    """Represents a financial stocks set.

    Represents a financial stocks set with utilities for
    analysis and manipulation.
    """

    _prices_df = attr.ib(validator=vldt.instance_of(pd.DataFrame))
    _weights = attr.ib(converter=_as_float_array)
    _entropy = attr.ib(converter=_as_float_array)
    _window_size = attr.ib(
        converter=lambda v: (None if pd.isna(v) else int(v))
    )
    _metadata = attr.ib(factory=dict, converter=lambda d: Bunch("metadata", d))

    # accessors
    plot = attr.ib(
        init=False,
        default=attr.Factory(
            plot_acc.StocksSetPlotterAccessor, takes_self=True
        ),
    )

    prices = attr.ib(
        init=False,
        default=attr.Factory(prices_acc.PricesAccessor, takes_self=True),
    )

    ereturns = attr.ib(
        init=False,
        default=attr.Factory(
            ereturns_acc.ExpectedReturnsAccessor, takes_self=True
        ),
    )

    covariance = attr.ib(
        init=False,
        default=attr.Factory(covcorr_acc.CovarianceAccessor, takes_self=True),
    )
    cov = covariance

    correlation = attr.ib(
        init=False,
        default=attr.Factory(covcorr_acc.CorrelationAccessor, takes_self=True),
    )
    corr = correlation

    risk = attr.ib(
        init=False,
        default=attr.Factory(risk_acc.RiskAccessor, takes_self=True),
    )

    utilities = attr.ib(
        init=False,
        default=attr.Factory(utilities_acc.UtilitiesAccessor, takes_self=True),
    )

    diversification = attr.ib(
        init=False,
        default=attr.Factory(
            div_acc.DiversificationMetricsAccessor, takes_self=True
        ),
    )
    div = diversification

    def __attrs_post_init__(self):
        """Initialize additional attributes and performs validation.

        Raises
        ------
        ValueError
            If the number of weights or entropy values does not match the
            number of stocks.
        """
        stocks_number = self.stocks_number

        if (
            len(self._weights) != stocks_number
            or len(self._entropy) != stocks_number
        ):
            raise ValueError(
                "The number of weights and entropy must "
                "be the same as number of stocks"
            )

        self._prices_df.columns.name = "Stocks"
        self._prices_df.index.name = "Days"

    # ALTERNATIVE CONSTRUCTOR
    @classmethod
    def from_prices(
        cls,
        prices,
        *,
        weights=None,
        entropy=None,
        window_size=None,
        stocks=None,
        **metadata,
    ):
        """Alternative constructor to create a StocksSet instance.

        Parameters
        ----------
        prices : pd.DataFrame or array-like
            DataFrame or array-like object containing the prices of the assets.
        weights : array-like, optional
            Array of asset weights in the stocks set.
        entropy : array-like, optional
            Array of entropy values associated with the assets.
        window_size : int or None, optional
            Window size for rolling calculations, if applicable.
        stocks : array-like, optional
            List of stock names.
        **metadata
            Additional metadata related to the stocks set.

        Returns
        -------
        garpar.core.stocks_set.StocksSet
            A new StocksSet instance.
        """
        prices = (
            prices.copy()
            if isinstance(prices, pd.DataFrame)
            else pd.DataFrame(prices)
        )

        stocks_number = len(prices.columns)

        if weights is None or not hasattr(weights, "__iter__"):
            weights = 1.0 if weights is None else weights
            weights = np.full(stocks_number, weights)

        if entropy is None or not hasattr(entropy, "__iter__"):
            entropy = np.nan if entropy is None else entropy
            entropy = np.full(stocks_number, entropy)

        if stocks is not None:
            prices.columns = stocks

        ss = cls(
            prices_df=prices,
            weights=weights,
            entropy=entropy,
            window_size=window_size,
            metadata=metadata,
        )

        return ss

    # INTERNALS
    def __len__(self):
        """Return the number of days in the StocksSet.

        Returns
        -------
        int
            Number of days in the StocksSet.
        """
        return len(self._prices_df)

    def __eq__(self, other):
        """Check equality with another StocksSet instance.

        Parameters
        ----------
        other : garpar.core.stocks_set.StocksSet
            Another StocksSet instance to compare with.

        Returns
        -------
        bool
            True if equal, False otherwise.
        """
        return (
            isinstance(other, type(self))
            and self._prices_df.equals(other._prices_df)
            and np.allclose(self._weights, other._weights, equal_nan=True)
            and np.allclose(self._entropy, other._entropy, equal_nan=True)
            and self._window_size == other._window_size
            and self._metadata == other._metadata
        )

    def __ne__(self, other):
        """Check inequality with another StocksSet instance.

        Parameters
        ----------
        other : garpar.core.stocks_set.StocksSet
            Another StocksSet instance to compare with.

        Returns
        -------
        bool
            True if not equal, False otherwise.
        """
        return not self == other

    def __getitem__(self, key):
        """Slices the StocksSet by the given key.

        Parameters
        ----------
        key : int, slice, or array-like
            The key to use for slicing.

        Returns
        -------
        garpar.core.stocks_set.StocksSet
            A new StocksSet instance sliced by the key.
        """
        prices = self._prices_df.__getitem__(key)
        if isinstance(prices, pd.Series):
            prices = prices.to_frame()

        weights = self.weights
        weights = weights[weights.index.isin(prices.columns)].to_numpy()

        entropy = self.entropy
        entropy = entropy[entropy.index.isin(prices.columns)].to_numpy()

        window_size = self.window_size
        metadata = dict(self.metadata)

        cls = type(self)
        sliced = cls(
            prices_df=prices,
            weights=weights,
            entropy=entropy,
            window_size=window_size,
            metadata=metadata,
        )

        return sliced

    @property
    def loc(self):
<<<<<<< HEAD
        """Access to the prices dataframe by label or a boolean array."""
=======
        """Access a group of days and stocks by label(s) or a boolean array.

        ``.loc[]`` is primarily label based, but may also be used with a
        boolean array.

        """
>>>>>>> 29eb3d73
        return _Loc(
            "loc",
            slicer=self._prices_df.loc,
            weights=self.weights,
            entropy=self.entropy,
            window_size=self.window_size,
            metadata=self.metadata,
        )

    @property
    def iloc(self):
<<<<<<< HEAD
        """Access to the prices dataframe through integer-location indexing"""
=======
        """Access a group of days and stocks by positions.

        ``.iloc[]`` is primarily integer position based (from ``0`` to
        ``length-1`` of the axis), but may also be used with a boolean
        array.

        """
>>>>>>> 29eb3d73
        return _Loc(
            "iloc",
            slicer=self._prices_df.iloc,
            weights=self.weights,
            entropy=self.entropy,
            window_size=self.window_size,
            metadata=self.metadata,
        )

    # PROPERTIES ==============================================================
    @property
    def weights(self):
        """Return the weights as a pandas Series.

        Returns
        -------
        pd.Series
            Series of asset weights.
        """
        return pd.Series(
            self._weights, index=self._prices_df.columns, name="Weights"
        )

    @property
    def entropy(self):
        """Return the entropy values as a pandas Series.

        Returns
        -------
        pd.Series
            Series of entropy values.
        """
        return pd.Series(
            self._entropy, index=self._prices_df.columns, name="Entropy"
        )

    @property
    def stocks(self):
        """Return the stocks in the stocks set.

        Returns
        -------
        np.ndarray
            Array of stock names.
        """
        return self._prices_df.columns.to_numpy()

    @property
    def stocks_number(self):
        """Return the number of stocks in the stocks set.

        Returns
        -------
        int
            Number of stocks in the stocks set.
        """
        return len(self._prices_df.columns)

    @property
    def metadata(self):
        """Return the metadata as a dict-like object.

        Returns
        -------
        garpar.utils.bunch.Bunch
            A dict like object containing metadata.

        """
        return self._metadata

    @property
    def window_size(self):
        """Return the window size for rolling calculations.

        Returns
        -------
        int or None
            Window size for rolling calculations.
        """
        return self._window_size

    @property
    def delisted(self):
        """Return a Series indicating if a stock has been delisted.

        Returns
        -------
        pd.Series
            Series with boolean values indicating delisted status.
        """
        dlstd = (self._prices_df == 0.0).any(axis="rows")
        dlstd.name = "Delisted"
        return dlstd

    @property
    def shape(self):
        """Return the shape of the price DataFrame.

        Returns
        -------
        tuple
            Shape of the price DataFrame.
        """
        return self._prices_df.shape

    # UTILS ===================================================================
    def copy(
        self,
        *,
        prices=None,
        weights=None,
        entropy=None,
        window_size=None,
        stocks=None,
        preserve_old_metadata=True,
        **metadata,
    ):
        """Create a copy of the StocksSet.

        Parameters
        ----------
        prices : pd.DataFrame, optional
            New prices DataFrame.
        weights : array-like, optional
            New weights array.
        entropy : array-like, optional
            New entropy array.
        window_size : int or None, optional
            New window size for rolling calculations.
        stocks : array-like, optional
            New list of stock names.
        preserve_old_metadata : bool, optional
            Whether to preserve old metadata.
        **metadata
            Additional metadata to include.

        Returns
        -------
        garpar.core.stocks_set.StocksSet
            A new StocksSet instance with the specified modifications.
        """
        new_prices_df = (self._prices_df if prices is None else prices).copy()
        new_weights = (self._weights if weights is None else weights).copy()
        new_entropy = (self._entropy if entropy is None else entropy).copy()
        new_window_size = (
            self._window_size if window_size is None else window_size
        )

        new_metadata = (
            self._metadata.to_dict() if preserve_old_metadata else {}
        )
        new_metadata.update(metadata)

        new_ss = self.from_prices(
            new_prices_df,
            weights=new_weights,
            entropy=new_entropy,
            window_size=new_window_size,
            stocks=stocks,
            **new_metadata,
        )

        return new_ss

    def to_hdf5(self, stream_or_buff, **kwargs):
        """Save the StocksSet to an HDF5 file.

        Parameters
        ----------
        stream_or_buff : str or file-like
            Path or file-like object to save the HDF5 file.
        **kwargs
            Additional arguments to pass to the HDF5 writer.

        Returns
        -------
        None
        """
        from .. import garpar_io

        return garpar_io.to_hdf5(stream_or_buff, self, **kwargs)

    def to_dataframe(self):
        """Convert the StocksSet object to a pandas DataFrame.

        Returns
        -------
        pd.DataFrame
            DataFrame representation of the StocksSet object.
        """
        price_df = self._prices_df.copy(deep=True)

        # transform the weighs "series" into a compatible dataframe
        weights_df = self.weights.to_frame().T
        weights_df.index = ["Weights"]

        # The same for entropy
        entropy_df = self.entropy.to_frame().T
        entropy_df.index = ["Entropy"]

        # window size
        window_size = np.full(self.stocks_number, self.window_size)
        window_size_df = pd.Series(window_size, index=self.stocks).to_frame().T
        window_size_df.index = ["WSize"]

        # adding the metadata to the dataframe
        metadata = self._metadata.to_dict()

        # creamos el df destino
        df = pd.concat([weights_df, entropy_df, window_size_df, price_df])
        df.attrs.update({GARPAR_METADATA_KEY: metadata})

        return df

    def as_returns(self, **kwargs):
        """Convert prices to returns using PyPortfolioOpt's module.

        Parameters
        ----------
        **kwargs
            Additional arguments passed to returns_from_prices function.

        Returns
        -------
        pd.DataFrame
            DataFrame of returns corresponding to the prices DataFrame.
        """
        return pypfopt.expected_returns.returns_from_prices(
            prices=self._prices_df, **kwargs
        )

    def as_prices(self):
        """Return a copy of the prices DataFrame.

        Returns
        -------
        pd.DataFrame
            Copy of the prices DataFrame.
        """
        return self._prices_df.copy()

    # PRUNNING ================================================================

    def weights_prune(self, threshold=EPSILON):
        """Prune the stocks set based on a weight threshold.

        Parameters
        ----------
        threshold : float, optional
            Threshold below which weights are considered insignificant.

        Returns
        -------
        StocksSet
            A pruned StocksSet instance.
        """
        # get all data to prune
        prices = self.as_prices()
        weights = self.weights
        entropy = self.entropy
        window_size = self.window_size
        metadata = self.metadata.to_dict()

        # which criteria we want to preserve
        mask = weights[weights >= threshold].index

        # prune!
        pruned_prices = prices[weights[mask].index]
        pruned_weights = weights[mask].to_numpy()
        pruned_entropy = entropy[mask].to_numpy()

        # pruned ss
        cls = type(self)

        pruned_ss = cls(
            prices_df=pruned_prices,
            weights=pruned_weights,
            entropy=pruned_entropy,
            window_size=window_size,
            metadata=metadata,
        )

        return pruned_ss

    wprune = weights_prune

    def delisted_prune(self):
        """Prunes the stocks set by removing delisted stocks.

        Returns
        -------
        StocksSet
            A pruned StocksSet instance.
        """
        # get all data to prune
        prices = self.as_prices()
        weights = self.weights
        entropy = self.entropy
        metadata = self.metadata.to_dict()
        window_size = self.window_size

        # mask of not delisted
        dlstd = self.delisted
        mask = dlstd.index[~dlstd]

        # prune!
        pruned_prices = prices[mask].copy()
        pruned_weights = weights[mask].to_numpy()
        pruned_entropy = entropy[mask].to_numpy()

        # pruned ss
        cls = type(self)

        pruned_ss = cls(
            prices_df=pruned_prices,
            weights=pruned_weights,
            entropy=pruned_entropy,
            window_size=window_size,
            metadata=metadata,
        )

        return pruned_ss

    dprune = delisted_prune

    # SCALE WEIGHTS ===========================================================

    def scale_weights(self, *, scaler="proportion"):
        """Scales the weights to a specified range.

        Parameters
        ----------
        scaler : str or callable, optional
            Method or function to use for scaling weights.

        Returns
        -------
        StocksSet
            A StocksSet instance with scaled weights.
        """
        """Reajusta los pesos en un rango de [0, 1]"""
        scaler = _SCALERS.get(scaler, scaler)
        if not callable(scaler):
            saler_set = set(_SCALERS)
            raise ValueError(
                f"'scaler' must be a one of '{saler_set}' or callable"
            )

        scaled_weights = scaler(self.weights.to_numpy())
        return self.copy(weights=scaled_weights)

    # CALCULATE ENTROPY =======================================================

    def refresh_entropy(self, *, entropy="shannon", entropy_kws=None):
        """Refresh entropy values using a specified entropy calculation method.

        Parameters
        ----------
        entropy : str or callable, optional
            Method or function to use for calculating entropy.
        entropy_kws : dict, optional
            Additional keyword arguments for the entropy calculation function.

        Returns
        -------
        StocksSet
            A StocksSet instance with refreshed entropy values.
        """
        entropy_calc = _ENTROPY_CALCULATORS.get(entropy, entropy)
        if not callable(entropy_calc):
            entropy_calc_set = set(_ENTROPY_CALCULATORS)
            raise ValueError(
                f"'entropy' must be a one of '{entropy_calc_set}' or callable"
            )

        entropy_kws = {} if entropy_kws is None else entropy_kws

        new_entropy = entropy_calc(
            self.as_prices(), window_size=self.window_size, **entropy_kws
        )

        return self.copy(entropy=new_entropy)

    # REPR ====================================================================

    def _pd_fmt_serie(self, serie):
        """Format a pandas Series for display.

        Parameters
        ----------
        serie : pd.Series
            Series to be formatted.

        Returns
        -------
        str
            Formatted string representation of the Series.
        """
        arr = serie.to_numpy(na_value=np.nan)
        return pd_fmt.format_array(arr, None, na_rep="?")

    def _get_sw_headers(self):
        """Return column headers for weights and entropy.

        Returns
        -------
        list of str
            List of formatted column headers.
        """
        headers = []
        fmt_weights = self._pd_fmt_serie(self.weights)
        fmt_entropy = self._pd_fmt_serie(self.entropy)
        for c, w, h in zip(self._prices_df.columns, fmt_weights, fmt_entropy):
            header = f"{c}[W{w}, H{h}]"
            headers.append(header)
        return headers

    def _get_dxs_dimensions(self):
        """Return dimensions information for the StocksSet.

        Returns
        -------
        str
            Dimension information formatted as string.
        """
        (days, stocks), wsize = self.shape, self.window_size
        wsize = "?" if pd.isna(wsize) else wsize
        dim = f"{days} days x {stocks} stocks - W.Size {wsize}"
        return dim

    def __repr__(self):
        """Return a string representation of the StocksSet.

        Returns
        -------
        str
            String representation of the StocksSet.
        """
        header = self._get_sw_headers()
        dimensions = self._get_dxs_dimensions()

        with df_temporal_header(self._prices_df, header) as df:
            with pd.option_context("display.show_dimensions", False):
                original_string = repr(df)

        # add dimension
        string = f"{original_string}\nStocksSet [{dimensions}]"

        return string

    def _repr_html_(self):
        """Return an HTML representation of the StocksSet.

        Returns
        -------
        str
            HTML representation of the StocksSet.
        """
        header = self._get_sw_headers()
        dimensions = self._get_dxs_dimensions()

        # retrieve the original string
        with df_temporal_header(self._prices_df, header) as df:
            with pd.option_context("display.show_dimensions", False):
                original_html = df._repr_html_()

        # add dimension
        html = (
            "<div class='portfolio'>\n"
            f"{original_html}"
            f"<em class='portfolio-dim'>{dimensions}</em>\n"
            "</div>"
        )

        return html


# =============================================================================
# MAKER
# =============================================================================


@functools.wraps(StocksSet.from_prices)
def mkss(*args, **kwargs):
    """StocksSet.from_prices wrapper."""
    return StocksSet.from_prices(*args, **kwargs)<|MERGE_RESOLUTION|>--- conflicted
+++ resolved
@@ -405,16 +405,12 @@
 
     @property
     def loc(self):
-<<<<<<< HEAD
-        """Access to the prices dataframe by label or a boolean array."""
-=======
         """Access a group of days and stocks by label(s) or a boolean array.
 
         ``.loc[]`` is primarily label based, but may also be used with a
         boolean array.
 
         """
->>>>>>> 29eb3d73
         return _Loc(
             "loc",
             slicer=self._prices_df.loc,
@@ -426,9 +422,6 @@
 
     @property
     def iloc(self):
-<<<<<<< HEAD
-        """Access to the prices dataframe through integer-location indexing"""
-=======
         """Access a group of days and stocks by positions.
 
         ``.iloc[]`` is primarily integer position based (from ``0`` to
@@ -436,7 +429,6 @@
         array.
 
         """
->>>>>>> 29eb3d73
         return _Loc(
             "iloc",
             slicer=self._prices_df.iloc,
