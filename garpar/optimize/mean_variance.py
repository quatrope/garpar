# This file is part of the
#   Garpar Project (https://github.com/quatrope/garpar).
# Copyright (c) 2021, 2022, 2023, 2024, Diego Gimenez, Nadia Luczywo,
# Juan Cabral and QuatroPe
# License: MIT
#   Full Text: https://github.com/quatrope/garpar/blob/master/LICENSE

"""Mean variance optimizers."""

import attr

from .opt_base import OptimizerABC, MeanVarianceFamilyMixin

from ..utils import mabc

import numpy as np

import pypfopt

# =============================================================================
# MVOptimizer
# =============================================================================

# METHODS =====================================================================


def _mv_min_volatility(instance, optimizer, ss):
    weights_dict = optimizer.min_volatility()
    weights = [weights_dict[stock] for stock in ss.stocks]

    return weights, {"name": "min_volatility"}


def _mv_max_sharpe(instance, optimizer, ss):
    risk_free_rate = instance._coerce_risk_free_rate(ss)

    weights_dict = optimizer.max_sharpe(risk_free_rate=risk_free_rate)
    weights = [weights_dict[stock] for stock in ss.stocks]

    return weights, {"name": "max_sharpe", "risk_free_rate": risk_free_rate}


def _mv_max_quadratic_utility(instance, optimizer, ss):
    risk_aversion = instance._coerce_risk_aversion(ss)

    weights_dict = optimizer.max_quadratic_utility(
        risk_aversion, market_neutral=instance.market_neutral
    )
    weights = [weights_dict[stock] for stock in ss.stocks]

    return weights, {
        "name": "max_quadratic_utility",
        "risk_aversion": risk_aversion,
    }


def _mv_efficient_risk(instance, optimizer, ss):
    target_volatility = instance._coerce_target_volatility(ss)

    weights_dict = optimizer.efficient_risk(
        target_volatility, market_neutral=instance.market_neutral
    )
    weights = [weights_dict[stock] for stock in ss.stocks]

    return weights, {
        "name": "efficient_risk",
        "target_volatility": target_volatility,
    }


def _mv_efficient_return(instance, optimizer, ss):
    target_return = instance._coerce_target_return(ss)

    weights_dict = optimizer.efficient_return(
        target_return, market_neutral=instance.market_neutral
    )
    weights = [weights_dict[stock] for stock in ss.stocks]

    return weights, {
        "name": "efficient_return",
        "target_return": target_return,
    }


def _mv_portfolio_performance(instance, optimizer, ss):
    risk_free_rate = instance._coerce_risk_free_rate(ss)

    weigths_dict = optimizer.portfolio_performance(risk_free_rate)
    weights = [weigths_dict[stock] for stock in ss.stocks]

    return weights, {"name": "portfolio_performance"}


# REGISTER ====================================================================

MV_OPTIMIZATION_METHODS = {
    "min_volatility": _mv_min_volatility,
    "max_sharpe": _mv_max_sharpe,
    "max_quadratic_utility": _mv_max_quadratic_utility,
    "efficient_risk": _mv_efficient_risk,
    "efficient_return": _mv_efficient_return,
    "portfolio_performance": _mv_portfolio_performance,
}


@attr.define(repr=False)
class MVOptimizer(MeanVarianceFamilyMixin, OptimizerABC):
    """Flexible Mean Variance Optimizer."""

    method = mabc.hparam(default="max_sharpe")

    weight_bounds = mabc.hparam(default=(0, 1))
    market_neutral = mabc.hparam(default=False)

    returns = mabc.hparam(default="mah")
    returns_kw = mabc.hparam(factory=dict)

    covariance = mabc.hparam(default="sample_cov")
    covariance_kw = mabc.hparam(factory=dict)

    target_return = mabc.hparam(default=None)
    target_risk = mabc.hparam(default=None)
    risk_free_rate = mabc.hparam(default=None)
    risk_aversion = mabc.hparam(default=None)

    @method.validator
    def _check_method(self, attribute, value):
        method_func = MV_OPTIMIZATION_METHODS.get(value, value)
        if not callable(method_func):
            raise ValueError("'method' don't look like a method")

    def _get_optimizer(self, ss):
        expected_returns = ss.ereturns(self.returns, **self.returns_kw)
        cov_matrix = ss.covariance(self.covariance, **self.covariance_kw)
        return pypfopt.EfficientFrontier(
            expected_returns=expected_returns,
            cov_matrix=cov_matrix,
            weight_bounds=self.weight_bounds,
        )

    def _coerce_risk_free_rate(self, ss):
        if self.risk_free_rate is not None:
            return self.risk_free_rate

        expected_returns = list(ss.ereturns())
        return np.median(expected_returns)

    def _coerce_risk_aversion(self, ss):
        if self.risk_aversion is not None:
            return self.risk_aversion

        expected_returns = list(ss.ereturns())
        risk_aversion = 1 / np.var(expected_returns)
        return risk_aversion

    def _coerce_target_return(self, ss):
        if self.target_return is not None:
            return self.target_return

        returns = ss.as_returns().to_numpy().flatten()
        returns = returns[(returns != 0) & (~np.isnan(returns))]
        return np.min(np.abs(returns))

    def _coerce_target_volatility(self, ss):
        if self.target_risk is not None:
            return self.target_risk

        return np.min(np.std(ss.as_prices(), axis=0))

    def _calculate_weights(self, ss):
        optimizer = self._get_optimizer(ss)
        method_func = MV_OPTIMIZATION_METHODS.get(self.method, self.method)
        return method_func(instance=self, otimizer=optimizer, ss=ss)


# =============================================================================
# MARKOWITZ
# =============================================================================
@attr.define(repr=False)
class Markowitz(MeanVarianceFamilyMixin, OptimizerABC):
    """Classic Markowitz model.

    This method implements the Classic Model Markowitz 1952 in Mansini, R.,
    WLodzimierz, O., and Speranza, M. G. (2015). Linear and mixed
    integer programming for portfolio optimization. Springer and EURO: The
    Association of European Operational Research Societies
    """

    target_return = mabc.hparam(default=None)
    target_risk = mabc.hparam(default=None)

    weight_bounds = mabc.hparam(default=(0, 1))
    market_neutral = mabc.hparam(default=False)

    returns = mabc.hparam(default="mah")
    returns_kw = mabc.hparam(factory=dict)

    covariance = mabc.hparam(default="sample_cov")
    covariance_kw = mabc.hparam(factory=dict)

    def _get_optimizer(self, ss):
        """Get the pypfopt EfficientFrontier optimizer.

        Parameters
        ----------
        ss : StocksSet
            The stocks set to optimize.

        Returns
        -------
        pypfopt.EfficientFrontier
            The configured optimizer.
        """
        expected_returns = ss.ereturns(self.returns, **self.returns_kw)
        cov_matrix = ss.covariance(self.covariance, **self.covariance_kw)
        weight_bounds = self.weight_bounds
        return pypfopt.EfficientFrontier(
            expected_returns=expected_returns,
            cov_matrix=cov_matrix,
            weight_bounds=weight_bounds,
        )
<<<<<<< HEAD
=======
        return optimizer
>>>>>>> a6a205d6

    def _get_market_neutral(self):
        return self.market_neutral

    def _coerce_target_return(self, ss):
        """Coerce the target return.

        Parameters
        ----------
        ss : StocksSet
            The stocks set to optimize.

        Returns
        -------
        float
            The coerced target return.
        """
        if self.target_return is None:
            returns = ss.as_returns().to_numpy().flatten()
            returns = returns[returns != 0]
            returns = returns[~np.isnan(returns)]
            return np.min(np.abs(returns))
        return self.target_return

    def _calculate_weights(self, ss):
        """Calculate the optimal weights for the stocks set.

        Parameters
        ----------
        ss : StocksSet
            The stocks set to optimize.

        Returns
        -------
        tuple
            A tuple containing the optimal weights and optimizer metadata.
        """
        optimizer = self._get_optimizer(ss)
        target_return = self._coerce_target_return(ss)
        market_neutral = self._get_market_neutral()

        weights_dict = optimizer.efficient_return(
            target_return, market_neutral=market_neutral
        )
        weights = [weights_dict[stock] for stock in ss.stocks]

        optimizer_metadata = {
            "name": type(self).__name__,
            "target_return": target_return,
        }

        return weights, optimizer_metadata<|MERGE_RESOLUTION|>--- conflicted
+++ resolved
@@ -219,10 +219,6 @@
             cov_matrix=cov_matrix,
             weight_bounds=weight_bounds,
         )
-<<<<<<< HEAD
-=======
-        return optimizer
->>>>>>> a6a205d6
 
     def _get_market_neutral(self):
         return self.market_neutral
